---
ics: 3
title: Connection Semantics
stage: draft
category: ibc-core
<<<<<<< HEAD
requires: 23, 24
required-by: 4
=======
requires: 2, 23, 24
>>>>>>> e0994252
author: Christopher Goes <cwgoes@tendermint.com>, Juwoon Yun <joon@tendermint.com>
created: 2019-03-07
modified: 2019-05-17
---

## Synopsis

This standards document describes the abstraction of an IBC *connection*: two stateful objects (*connection ends*) on two separate chains, each associated with a light client of the other chain, which together faciliate cross-chain substate verification and packet association (through channels). Protocols for safely establishing a connection between two chains and cleanly closing a connection are described.

### Motivation

<<<<<<< HEAD
The core IBC protocol provides *authorization* and *ordering* semantics for packets: guarantees, respectively, that packets have been committed on the sending blockchain (and according state transitions executed, such as escrowing tokens), and that they have been committed exactly once in a particular order and can be delivered exactly once in that same order. The *connection* abstraction specified in this standard, in conjunction with the *client* abstraction specified in ICS 2, defines the *authorization* semantics of IBC. Ordering semantics are described in [ICS 4](../ics-4-channel-and-packet-semantics)).
=======
The core IBC protocol provides *authorization* and *ordering* semantics for packets: guarantees, respectively, that packets have been committed on the sending blockchain (and according state transitions executed, such as escrowing tokens), and that they have been committed exactly once in a particular order and can be delivered exactly once in that same order. The *connection* abstraction specified in this standard, in conjunction with the *client* abstraction specified in [ICS 2](../spec-ics-2-consensus-verification), defines the *authorization* semantics of IBC. Ordering semantics are described in [ICS 4](../spec/ics-4-channel-packet-semantics)).
>>>>>>> e0994252

### Definitions

`ConsensusState`, `Header`, and `updateConsensusState` are as defined in [ICS 2](../spec/ics-2-consensus-verification).

`CommitmentProof`, `verifyMembership`, and `verifyNonMembership` are as defined in [ICS 23](../ics-23-vector-commitments).

`Identifier` and other host state machine requirements are as defined in [ICS 24](../ics-24-host-requirements). The identifier is not necessarily intended to be a human-readable name (and likely should not be, to discourage squatting or racing for identifiers).

The opening handshake protocol allows each chain to verify the identifier used to reference the connection on the other chain, enabling modules on each chain to reason about the reference on the other chain.

A *actor*, as referred to in this specification, is an entity capable of executing datagrams who is paying for computation / storage (via gas or a similar mechanism) but is otherwise untrusted. Possible actors include:
- End users signing with an account key
- On-chain smart contracts acting autonomously or in response to another transaction
- On-chain modules acting in response to another transaction or in a scheduled manner

### Desired Properties

- Implementing blockchains should be able to safely allow untrusted actors to open and update connections.

#### Pre-Establishment

Prior to connection establishment:

- No further IBC subprotocols should operate, since cross-chain substates cannot be verified.
- The initiating actor (who creates the connection) must be able to specify an initial consensus state for the chain to connect to and an initial consensus state for the connecting chain (implicitly, e.g. by sending the transaction).

#### During Handshake

Once a negotiation handshake has begun:

- Only the appropriate handshake datagrams can be executed in order.
- No third chain can masquerade as one of the two handshaking chains

#### Post-Establishment

Once a negotiation handshake has completed:

- The created connection objects on both chains contain the consensus states specified by the initiating actor.
- No other connection objects can be maliciously created on other chains by replaying datagrams.
- The connection should be able to be voluntarily & cleanly closed by either blockchain.
- The connection should be able to be immediately closed upon discovery of a consensus equivocation.

## Technical Specification

### Data Structures

This ICS defines the `Connection` type:

```golang
type ConnectionState enum {
  INIT
  TRYOPEN
  CLOSETRY
  OPEN
  CLOSED
}
```

```golang
type Connection struct {
  state                         ConnectionState
  counterpartyIdentifier        Identifier
  clientIdentifier              Identifier
  counterpartyClientIdentifier  Identifier
  nextTimeoutHeight             uint64
}
```

### Subprotocols

This ICS defines two subprotocols: opening handshake and closing handshake. Header tracking and closing-by-equivocation are defined in [ICS 2](../spec/ics-2-consensus-verification). Datagrams defined herein are handled as external messages by the IBC relayer module defined in ICS 26.

![State Machine Diagram](state.png)

#### Opening Handshake

The opening handshake subprotocol serves to initialize consensus states for two chains on each other.

The opening handshake defines four datagrams: *ConnOpenInit*, *ConnOpenTry*, *ConnOpenAck*, and *ConnOpenConfirm*.

A correct protocol execution flows as follows (note that all calls are made through modules per ICS 25):

| Initiator | Datagram          | Chain acted upon | Prior state (A, B) | Post state (A, B) |
| --------- | ----------------- | ---------------- | ------------------ | ----------------- |
| Actor     | `ConnOpenInit`    | A                | (none, none)       | (INIT, none)      |
| Relayer   | `ConnOpenTry`     | B                | (INIT, none)       | (INIT, TRYOPEN)   |
| Relayer   | `ConnOpenAck`     | A                | (INIT, TRYOPEN)    | (OPEN, TRYOPEN)   |
| Relayer   | `ConnOpenConfirm` | B                | (OPEN, TRYOPEN)    | (OPEN, OPEN)      |

At the end of an opening handshake between two chains implementing the subprotocol, the following properties hold:
- Each chain has each other's correct consensus state as originally specified by the initiating actor.
- Each chain has knowledge of and has agreed to its identifier on the other chain.

This subprotocol need not be permissioned, modulo anti-spam measures.

*ConnOpenInit* initializes a connection attempt on chain A.

```golang
type ConnOpenInit struct {
  identifier                    Identifier
  desiredCounterpartyIdentifier Identifier
  clientIdentifier              Identifier
  counterpartyClientIdentifier  Identifier
  nextTimeoutHeight             uint64
}
```

```coffeescript
function connOpenInit(identifier, desiredCounterpartyIdentifier, clientIdentifier, counterpartyClientIdentifier, nextTimeoutHeight)
  assert(get("connections/{identifier}") == null)
  state = INIT
  connection = Connection{state, desiredCounterpartyIdentifier, clientIdentifier, counterpartyClientIdentifier, nextTimeoutHeight}
  set("connections/{identifier}", connection)
```

*ConnOpenTry* relays notice of a connection attempt on chain A to chain B.

```golang
type ConnOpenTry struct {
  desiredIdentifier             Identifier
  counterpartyIdentifier        Identifier
  counterpartyClientIdentifier  Identifier
  clientIdentifier              Identifier
  proofInit                     CommitmentProof
  timeoutHeight                 uint64
  nextTimeoutHeight             uint64
}
```

```coffeescript
function connOpenTry(desiredIdentifier, counterpartyIdentifier, counterpartyClientIdentifier, clientIdentifier, proofInit, timeoutHeight, nextTimeoutHeight)
  assert(getConsensusState().getHeight() <= timeoutHeight)
  consensusState = get("clients/{clientIdentifier}")
  expectedConsensusState = getConsensusState()
  expected = Connection{INIT, desiredIdentifier, counterpartyClientIdentifier, clientIdentifier, timeoutHeight}
  assert(verifyMembership(consensusState.getRoot(), proofInit, "connections/{counterpartyIdentifier}", expected))
  assert(verifyMembership(consensusState.getRoot(), proofInit, "clients/{counterpartyClientIdentifier}", expectedConsensusState))
  assert(get("connections/{desiredIdentifier}") == nil)
  identifier = desiredIdentifier
  state = TRYOPEN
  connection = Connection{state, counterpartyIdentifier, clientIdentifier, counterpartyClientIdentifier, nextTimeoutHeight}
  set("connections/{identifier}", connection)
```

*ConnOpenAck* relays acceptance of a connection open attempt from chain B back to chain A.

```golang
type ConnOpenAck struct {
  identifier        Identifier
  proofTry          CommitmentProof
  timeoutHeight     uint64
  nextTimeoutHeight uint64
}
```

```coffeescript
function connOpenAck(identifier, proofTry, timeoutHeight, nextTimeoutHeight)
  assert(getConsensusState().getHeight() <= timeoutHeight)
  connection = get("connections/{identifier}")
  assert(connection.state == INIT)
  consensusState = get("clients/{connection.clientIdentifier}")
  expectedConsensusState = getConsensusState()
  expected = Connection{TRYOPEN, identifier, connection.counterpartyClientIdentifier, connection.clientIdentifier, timeoutHeight}
  assert(verifyMembership(consensusState, proofTry, "connections/{connection.counterpartyIdentifier}", expected))
  assert(verifyMembership(consensusState, proofTry, "clients/{connection.counterpartyClientIdentifier}", expectedConsensusState))
  connection.state = OPEN
  connection.nextTimeoutHeight = nextTimeoutHeight
  set("connections/{identifier}", connection)
```

*ConnOpenConfirm* confirms opening of a connection on chain A to chain B, after which the connection is open on both chains.

```golang
type ConnOpenConfirm struct {
  identifier    Identifier
  proofAck      CommitmentProof
  timeoutHeight uint64
}
```

```coffeescript
function connOpenConfirm(identifier, proofAck, timeoutHeight)
  assert(getConsensusState().getHeight() <= timeoutHeight)
  connection = get("connections/{identifier}")
  assert(connection.state == TRYOPEN)
  consensusState = get("clients/{connection.clientIdentifier}")
  expected = Connection{OPEN, identifier, connection.counterpartyClientIdentifier, connection.clientIdentifier, timeoutHeight}
  assert(verifyMembership(consensusState, proofAck, "connections/{connection.counterpartyIdentifier}", expected))
  connection.state = OPEN
  connection.nextTimeoutHeight = 0
  set("connections/{identifier}", connection)
```

*ConnOpenTimeout* aborts a connection opening attempt due to a timeout on the other side.

```golang
type ConnOpenTimeout struct {
  identifier    Identifier
  proofTimeout  CommitmentProof
  timeoutHeight uint64
}
```

```coffeescript
function connOpenTimeout(identifier, proofTimeout, timeoutHeight)
  connection = get("connections/{identifier}")
  consensusState = get("clients/{connection.clientIdentifier}")
  assert(consensusState.getHeight() > connection.nextTimeoutHeight)
  switch state {
    case INIT:
      assert(verifyNonMembership(consensusState, proofTimeout,
        "connections/{connection.counterpartyIdentifier}"))
    case TRYOPEN:
      assert(
        verifyMembership(consensusState, proofTimeout,
        "connections/{connection.counterpartyIdentifier}",
        Connection{INIT, identifier, connection.counterpartyClientIdentifier, connection.clientIdentifier, timeoutHeight}
        )
        ||
        verifyNonMembership(consensusState, proofTimeout,
        "connections/{connection.counterpartyIdentifier}")
      )
    case OPEN:
      assert(verifyMembership(consensusState, proofTimeout,
        "connections/{connection.counterpartyIdentifier}",
        Connection{TRYOPEN, identifier, connection.counterpartyClientIdentifier, connection.clientIdentifier, timeoutHeight}
      ))
  }
  delete("connections/{identifier}")
```

#### Header Tracking

Headers are tracked at the client level. See [ICS 2](../spec/ics-2-consensus-verification).

#### Closing Handshake

The closing handshake protocol serves to cleanly close a connection on two chains.

This subprotocol will likely need to be permissioned to an entity who "owns" the connection on the initiating chain, such as a particular end user, smart contract, or governance mechanism.

The closing handshake subprotocol defines three datagrams: *ConnCloseInit*, *ConnCloseTry*, and *ConnCloseAck*.

A correct protocol execution flows as follows (note that all calls are made through modules per ICS 25):

| Initiator | Datagram          | Chain acted upon | Prior state (A, B) | Post state (A, B)  |
| --------- | ----------------- | ---------------- | ------------------ | ------------------ |
| Actor     | `ConnCloseInit`   | A                | (OPEN, OPEN)       | (CLOSETRY, OPEN)   |
| Relayer   | `ConnCloseTry`    | B                | (CLOSETRY, OPEN)   | (CLOSETRY, CLOSED) |
| Relayer   | `ConnCloseAck`    | A                | (CLOSETRY, CLOSED) | (CLOSED, CLOSED)   |

*ConnCloseInit* initializes a close attempt on chain A.

```golang
type ConnCloseInit struct {
  identifier             Identifier
  nextTimeoutHeight      uint64
}
```

```coffeescript
function connCloseInit(identifier, nextTimeoutHeight)
  connection = get("connections/{identifier}")
  assert(connection.state == OPEN)
  connection.state = CLOSETRY
  connection.nextTimeoutHeight = nextTimeoutHeight
  set("connections/{identifier}", connection)
```

*ConnCloseTry* relays the intent to close a connection from chain A to chain B.

```golang
type ConnCloseTry struct {
  identifier              Identifier
  proofInit               CommitmentProof
  timeoutHeight           uint64
  nextTimeoutHeight       uint64
}
```

```coffeescript
function connCloseTry(identifier, proofInit, timeoutHeight, nextTimeoutHeight)
  assert(getConsensusState().getHeight() <= timeoutHeight)
  connection = get("connections/{identifier}")
  assert(connection.state == OPEN)
  consensusState = get("clients/{connection.clientIdentifier}")
  expected = Connection{CLOSETRY, identifier, connection.counterpartyClientIdentifier, connection.clientIdentifier, timeoutHeight}
  assert(verifyMembership(consensusState, proofInit, "connections/{counterpartyIdentifier}", expected))
  connection.state = CLOSED
  connection.nextTimeoutHeight = nextTimeoutHeight
  set("connections/{identifier}", connection)
```

*ConnCloseAck* acknowledges a connection closure on chain B.

```golang
type ConnCloseAck struct {
  identifier    Identifier
  proofTry      CommitmentProof
  timeoutHeight uint64
}
```

```coffeescript
function connCloseAck(identifier, proofTry, timeoutHeight)
  assert(getConsensusState().getHeight() <= timeoutHeight)
  connection = get("connections/{identifier}")
  assert(connection.state == CLOSETRY)
  consensusState = get("clients/{connection.clientIdentifier}")
  expected = Connection{CLOSED, identifier, connection.counterpartyClientIdentifier, connection.clientIdentifier, timeoutHeight}
  assert(verifyMembership(consensusState, proofTry, "connections/{counterpartyIdentifier}", expected))
  connection.state = CLOSED
  connection.nextTimeoutHeight = 0
  set("connections/{identifier}", connection)
```

*ConnCloseTimeout* aborts a connection closing attempt due to a timeout on the other side and reopens the connection.

```golang
type ConnCloseTimeout struct {
  identifier    Identifier
  proofTimeout  CommitmentProof
  timeoutHeight uint64
}
```

```coffeescript
function connOpenTimeout(identifier, proofTimeout, timeoutHeight)
  connection = get("connections/{identifier}")
  consensusState = get("clients/{connection/clientIdentifier}")
  assert(consensusState.getHeight() > connection.nextTimeoutHeight)
  switch state {
    case CLOSETRY:
      expected = Connection{OPEN, identifier, connection.counterpartyClientIdentifier, connection.clientIdentifier, timeoutHeight}
      assert(verifyMembership(consensusState, proofTimeout, "connections/{counterpartyIdentifier}", expected))
      connection.state = OPEN
      connection.nextTimeoutHeight = 0
      set("connections/{identifier}", connection)
    case CLOSED:
      expected = Connection{CLOSETRY, identifier, connection.counterpartyClientIdentifier, connection.clientIdentifier, timeoutHeight}
      assert(verifyMembership(consensusState, proofTimeout, "connections/{counterpartyIdentifier}", expected))
      connection.state = OPEN
      connection.nextTimeoutHeight = 0
      set("connections/{identifier}", connection)
  }
```

#### Freezing by Equivocation

The equivocation detection subprotocol is defined in [ICS 2](../spec/ics-2-consensus-verification). If a client is frozen by equivocation, all associated connections are immediately frozen as well.

Implementing chains may want to allow applications to register handlers to take action upon discovery of an equivocation. Further discussion is deferred to ICS 12.

## Backwards Compatibility

Not applicable.

## Forwards Compatibility

A future version of this ICS will include version negotiation in the opening handshake. Once a connection has been established and a version negotiated, future version updates can be negotiated per ICS 6.

The consensus state can only be updated as allowed by the `updateConsensusState` function defined by the consensus protocol chosen when the connection is established.

## Example Implementation

Coming soon.

## Other Implementations

Coming soon.

## History

Parts of this document were inspired by the [previous IBC specification](https://github.com/cosmos/cosmos-sdk/tree/master/docs/spec/ibc).

29 March 2019 - Initial draft version submitted
17 May 2019 - Draft finalized

## Copyright

Copyright and related rights waived via [CC0](https://creativecommons.org/publicdomain/zero/1.0/).<|MERGE_RESOLUTION|>--- conflicted
+++ resolved
@@ -3,12 +3,8 @@
 title: Connection Semantics
 stage: draft
 category: ibc-core
-<<<<<<< HEAD
-requires: 23, 24
+requires: 2, 23, 24
 required-by: 4
-=======
-requires: 2, 23, 24
->>>>>>> e0994252
 author: Christopher Goes <cwgoes@tendermint.com>, Juwoon Yun <joon@tendermint.com>
 created: 2019-03-07
 modified: 2019-05-17
@@ -20,11 +16,7 @@
 
 ### Motivation
 
-<<<<<<< HEAD
-The core IBC protocol provides *authorization* and *ordering* semantics for packets: guarantees, respectively, that packets have been committed on the sending blockchain (and according state transitions executed, such as escrowing tokens), and that they have been committed exactly once in a particular order and can be delivered exactly once in that same order. The *connection* abstraction specified in this standard, in conjunction with the *client* abstraction specified in ICS 2, defines the *authorization* semantics of IBC. Ordering semantics are described in [ICS 4](../ics-4-channel-and-packet-semantics)).
-=======
-The core IBC protocol provides *authorization* and *ordering* semantics for packets: guarantees, respectively, that packets have been committed on the sending blockchain (and according state transitions executed, such as escrowing tokens), and that they have been committed exactly once in a particular order and can be delivered exactly once in that same order. The *connection* abstraction specified in this standard, in conjunction with the *client* abstraction specified in [ICS 2](../spec-ics-2-consensus-verification), defines the *authorization* semantics of IBC. Ordering semantics are described in [ICS 4](../spec/ics-4-channel-packet-semantics)).
->>>>>>> e0994252
+The core IBC protocol provides *authorization* and *ordering* semantics for packets: guarantees, respectively, that packets have been committed on the sending blockchain (and according state transitions executed, such as escrowing tokens), and that they have been committed exactly once in a particular order and can be delivered exactly once in that same order. The *connection* abstraction specified in this standard, in conjunction with the *client* abstraction specified in [ICS 2](../spec-ics-2-consensus-verification), defines the *authorization* semantics of IBC. Ordering semantics are described in [ICS 4](../spec/ics-4-channel-and-packet-semantics)).
 
 ### Definitions
 
