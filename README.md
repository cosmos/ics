# Interchain Standards Development

This repository is for standards development of Interchain Standards. Initially it will be used to solicit and integrate feedback on IBC (Inter-blockchain Communication) Protocol specification development. We propose usage of an adaptation of the [TC 39](https://tc39.github.io/process-document/) process used by the ECMAScript steering committee.

## Cosmos Interchain Specification Proposal Process

#### Stage 0 - `Strawman`
- _**Purpose**_: Start the specification process
- _**Entrance Criteria**_: [Open an issue](https://github.com/cosmos/ics/issues/new) on this repository with a short outline of your proposal and a specification nane.
- _**Acceptance Signifies**_: No acceptance required to move to the next stage. Keep the issue around to track the specification status, and close it when the final specification is merged or the proposal abandoned.
- _**Spec Quality**_: Outline only. Link to any prior documentation, discussion, or reference materials.
- _**Changes Expected Post-Acceptance**_: N/A
- _**Implementation Types Expected**_: None required, but link to any existing

#### Stage 1 - `Proposal`
- _**Purpose**_:
  * Make the case for the addition of this specification to the Cosmos ecosystem
  * Describe the shape of the a potential solution
  * Identify challenges to this proposal
- _**Entrance Criteria**_:
<<<<<<< HEAD
  * Prose outlining the problem or need and the general shape of a solution in a PR to a `./spec/{{ .Spec.Number }}-{{ .Spec.Name }}/README.md` file in this repo. This file should contain:
    1. Illustrative examples of usage
    1. High-level API
    1. Discussion of key algorithms, abstractions and semantics
    1. Identification of potential “cross-cutting” concerns and implementation challenges/complexity
=======
  * Prose outlining the problem or need and the general shape of a solution in a PR to a `./spec/ics-{{ .Spec.Number }}-{{ .Spec.Name }}/proposal.md` file in this repo. This file should contain:
    1. List of expected projects & users within the Cosmos ecosystem who might make use of the specification along with any particular requirements they have
    1. Discussion of key algorithms, abstractions, and semantics
    1. High-level application interface outline, where applicable
    1. Identification of potential design tradeoffs and implementation challenges/complexity
>>>>>>> ef4d2cd6
  * Identified `Champion(s)` who will advance the proposal
- _**Acceptance Signifies**_:
  * The PR has received 2 approvals from members of the specification team.
- _**Spec Quality**_:
  * None, this is just a proposal
- _**Changes Expected Post-Acceptance**_:
  * Major, the entire shape of the solution may change. Proposal documents are not to be relied upon for implementation.
- _**Implementation Types Expected**_:
  * Tightly bounded demos, example repos showing reproduction steps for issues fixed by proposal

#### Stage 2 - `Draft`
- _**Purpose**_:
  * Precisely describe the syntax and semantics using formal spec language
- _**Entrance Criteria**_:
  * Everything from stage 1
  * Initial specification text in a PR to update the `./spec/{{ .Spec.Number }}-{{ .Spec.Name }}/README.md` file
  * Any additional reference documentation or media in the `./spec/{{ .Spec.Number }}-{{ .Spec.Name }}` directory
- _**Acceptance Signifies**_:
  * The specification team expects that this proposal will be finalized and eventually included in the standard
- _**Spec Quality**_:
  * Draft: all major semantics, syntax and API are covered, but TODOs, placeholders and editorial issues are expected
- _**Changes Expected Post-Acceptance**_:
  * Incremental changes expected after spec enters draft stage. Implementors should work with the spec champions as work continues on spec development.
- _**Implementation Types Expected**_:
  * Experimental

#### Stage 3 - `Candidate`
- _**Purpose**_:
  * Indicate that further refinement will require feedback from implementations and users
- _**Entrance Criteria**_:
  * Everything from stages 1,2
  * Complete specification text
- _**Acceptance Signifies**_:
  * The solution is complete and no further work is possible without implementation experience, significant usage and external feedback.
- _**Spec Quality**_:
  * Complete: all semantics, syntax and API are completed described
- _**Changes Expected Post-Acceptance**_:
  * Limited: only those deemed critical based on implementation experience
- _**Implementation Types Expected**_:
  * Spec compliant

#### Stage 4 - `Finished`
- _**Purpose**_:
  * Indicate that the addition is included in the formal ICS system
- _**Entrance Criteria**_:
  * Everything from stages 1,2,3
  * Acceptance tests are written and merged into the Cosmos-SDK and other relevant downstream repositories
  * At least one spec compatible implementation exists
  * All files in the `./spec/{{ .Spec.Number }}-{{ .Spec.Name}}/` directory are up to date and merged into the `cosmos/ics` repo
- _**Acceptance Signifies**_:
  * The addition is now part of the ICS standard set
- _**Spec Quality**_:
  * Final: All changes as a result of implementation experience are integrated
- _**Changes Expected Post-Acceptance**_:
  * None
- _**Implementation Types Expected**_:
  * Shipping/Production

### Calls for implementation and feedback

When an addition is accepted at the “candidate” (stage 3) maturity level, the committee is signifying that it believes design work is complete and further refinement will require implementation experience, significant usage and external feedback.<|MERGE_RESOLUTION|>--- conflicted
+++ resolved
@@ -18,19 +18,11 @@
   * Describe the shape of the a potential solution
   * Identify challenges to this proposal
 - _**Entrance Criteria**_:
-<<<<<<< HEAD
-  * Prose outlining the problem or need and the general shape of a solution in a PR to a `./spec/{{ .Spec.Number }}-{{ .Spec.Name }}/README.md` file in this repo. This file should contain:
-    1. Illustrative examples of usage
-    1. High-level API
-    1. Discussion of key algorithms, abstractions and semantics
-    1. Identification of potential “cross-cutting” concerns and implementation challenges/complexity
-=======
-  * Prose outlining the problem or need and the general shape of a solution in a PR to a `./spec/ics-{{ .Spec.Number }}-{{ .Spec.Name }}/proposal.md` file in this repo. This file should contain:
+  * Prose outlining the problem or need and the general shape of a solution in a PR to a `./spec/ics-{{ .Spec.Number }}-{{ .Spec.Name }}/README.md` file in this repo. This file should contain:
     1. List of expected projects & users within the Cosmos ecosystem who might make use of the specification along with any particular requirements they have
     1. Discussion of key algorithms, abstractions, and semantics
     1. High-level application interface outline, where applicable
     1. Identification of potential design tradeoffs and implementation challenges/complexity
->>>>>>> ef4d2cd6
   * Identified `Champion(s)` who will advance the proposal
 - _**Acceptance Signifies**_:
   * The PR has received 2 approvals from members of the specification team.
