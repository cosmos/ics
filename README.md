# Interchain Standards Development

## Synopsis

This repository is the canonical location for development and documentation of inter-chain standards utilized by the Cosmos network & interchain ecosystem. Initially it will be used to consolidate design documentation for the inter-blockchain communication protocol (IBC), encoding standards for Cosmos chains, and miscellaneous utilities such as off-chain message signing.

## Standardization

Please see [ICS 1](spec/ics-1-ics-standard) for a description of what a standard entails.

To propose a new standard, [open an issue](https://github.com/cosmos/ics/issues/new). To start a new standardization document, copy the [template](spec/ics-template.md) and open a PR.

See [PROCESS.md](PROCESS.md) for a description of the standardization process.

## Interchain Standards

All standards are listed here in order of their ICS numbers.

<<<<<<< HEAD
| Interchain Standard Number            | Category   | Standard Title             | Stage |
| ------------------------------------- | ---------- | -------------------------- | ----- |
| [1](spec/ics-1-ics-standard)          | Meta       | ICS Specification Standard | Draft |
| [3](spec/ics-3-connection-semantics)  | IBC (Core) | Connection Semantics       | Draft |
=======
Check [issue 26](https://github.com/cosmos/ics/issues/26) for a list of IBC specifications in progress.

### Meta

| Interchain Standard Number   | Standard Title             | Stage |
| ---------------------------- | -------------------------- | ----- |
| [1](spec/ics-1-ics-standard) | ICS Specification Standard | Draft |
>>>>>>> b0884fac
<|MERGE_RESOLUTION|>--- conflicted
+++ resolved
@@ -16,17 +16,16 @@
 
 All standards are listed here in order of their ICS numbers.
 
-<<<<<<< HEAD
-| Interchain Standard Number            | Category   | Standard Title             | Stage |
-| ------------------------------------- | ---------- | -------------------------- | ----- |
-| [1](spec/ics-1-ics-standard)          | Meta       | ICS Specification Standard | Draft |
-| [3](spec/ics-3-connection-semantics)  | IBC (Core) | Connection Semantics       | Draft |
-=======
 Check [issue 26](https://github.com/cosmos/ics/issues/26) for a list of IBC specifications in progress.
 
 ### Meta
 
 | Interchain Standard Number   | Standard Title             | Stage |
 | ---------------------------- | -------------------------- | ----- |
-| [1](spec/ics-1-ics-standard) | ICS Specification Standard | Draft |
->>>>>>> b0884fac
+| [1](spec/ics-1-ics-standard) | ICS Specification Standard  | Draft |
+
+### IBC (Core)
+
+| Interchain Standard Number            | Standard Title             | Stage |
+| ------------------------------------- | -------------------------- | ----- |
+| [3](spec/ics-3-connection-semantics)  | Connection Semantics       | Draft |